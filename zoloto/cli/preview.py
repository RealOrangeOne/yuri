--- conflicted
+++ resolved
@@ -13,13 +13,8 @@
     parser = argparse.ArgumentParser()
     parser.add_argument("--id", type=int, default=0)
     args = parser.parse_args()
-<<<<<<< HEAD
     with PreviewCamera(args.id, marker_type=MarkerType.DICT_6X6_250) as camera:
-        CameraViewer(camera, annotate=True).start()
-=======
-    with PreviewCamera(args.id) as camera:
         camera.show()
->>>>>>> d2e86f72
 
 
 if __name__ == "__main__":
