--- conflicted
+++ resolved
@@ -175,12 +175,7 @@
 
                 print("Saving marker", marker_id)  # noqa:T001
                 paper_img_1.save(
-<<<<<<< HEAD
                     output_dir / args.filename.format(marker_id),
-=======
-                    output_dir / f"{marker_id}.pdf",
-                    "PDF",
->>>>>>> 94706009
                     quality=100,
                     dpi=(DPI, DPI),
                     save_all=True,
@@ -202,12 +197,7 @@
 
                 print("Saving marker", marker_id)  # noqa:T001
                 paper_img.save(
-<<<<<<< HEAD
                     output_dir / args.filename.format(id=marker_id),
-=======
-                    output_dir / f"{marker_id}.pdf",
-                    "PDF",
->>>>>>> 94706009
                     quality=100,
                     dpi=(DPI, DPI),
                 )
