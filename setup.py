--- conflicted
+++ resolved
@@ -18,11 +18,7 @@
         "cached-property>=1.5",
         "coordinates>=0.3.0",
         "fastcache>=1.1",
-<<<<<<< HEAD
         "pyquaternion>=0.9.2",
-        "ujson>=1.35",
-=======
->>>>>>> 4a2b8226
     ],
     entry_points={
         "console_scripts": [
