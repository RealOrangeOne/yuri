#!/usr/bin/env bash

set -e

export PATH=env/bin:${PATH}

<<<<<<< HEAD
black zoloto tests benchmarks examples setup.py stubs
isort -rc zoloto tests benchmarks examples setup.py stubs
=======
black zoloto tests benchmarks examples setup.py docs
isort -rc zoloto tests benchmarks examples setup.py docs
>>>>>>> d720b76d
<|MERGE_RESOLUTION|>--- conflicted
+++ resolved
@@ -4,10 +4,5 @@
 
 export PATH=env/bin:${PATH}
 
-<<<<<<< HEAD
-black zoloto tests benchmarks examples setup.py stubs
-isort -rc zoloto tests benchmarks examples setup.py stubs
-=======
-black zoloto tests benchmarks examples setup.py docs
-isort -rc zoloto tests benchmarks examples setup.py docs
->>>>>>> d720b76d
+black zoloto tests benchmarks examples setup.py docs stubs
+isort -rc zoloto tests benchmarks examples setup.py docs stubs