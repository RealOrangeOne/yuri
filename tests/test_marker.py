import json
from typing import Any, List, Optional
from unittest import TestCase
from unittest.mock import patch

import ujson
from pytest import approx

from zoloto.calibration import CalibrationParameters
from zoloto.cameras.marker import MarkerCamera as BaseMarkerCamera
from zoloto.exceptions import MissingCalibrationsError
<<<<<<< HEAD
from zoloto.marker import BaseMarker, EagerMarker, UncalibratedMarker
from zoloto.marker_dict import MarkerDict
=======
from zoloto.marker import Marker
from zoloto.marker_type import MarkerType
>>>>>>> 52618f26


class MarkerTestCase(TestCase):
    MARKER_SIZE = 200
    MARKER_ID = 25
    EXPECTED_DICT_KEYS = {"id", "size", "pixel_corners", "rvec", "tvec"}

    def setUp(self) -> None:
        class MarkerCamera(BaseMarkerCamera):
            marker_type = MarkerType.DICT_6X6_50

        self.marker_camera = MarkerCamera(
            self.MARKER_ID, marker_size=self.MARKER_SIZE
        )  # type: BaseMarkerCamera
        self.markers = list(
            self.marker_camera.process_frame()
        )  # type: List[BaseMarker]
        self.marker = self.markers[0]

    def assertIsType(self, a: Any, b: Any) -> None:
        self.assertEqual(type(a), b)

    def test_marker_size(self) -> None:
        self.assertEqual(self.marker.size, self.MARKER_SIZE)

    def test_marker_id(self) -> None:
        self.assertEqual(self.marker.id, self.MARKER_ID)

    def test_marker_dict(self) -> None:
        self.assertEqual(self.marker.marker_dict, MarkerDict.DICT_6X6_50)

    def test_pixel_corners(self) -> None:
        self.assertEqual(len(self.marker.pixel_corners), 4)
        border_size = self.marker_camera.BORDER_SIZE
        tl, tr, br, bl = self.marker.pixel_corners
        self.assertEqual(tl, (border_size, border_size))
        self.assertEqual(tr, (self.MARKER_SIZE + border_size - 1, border_size))
        self.assertEqual(
            br,
            (self.MARKER_SIZE + border_size - 1, self.MARKER_SIZE + border_size - 1),
        )
        self.assertEqual(bl, (border_size, self.MARKER_SIZE + border_size - 1))

    def test_pixel_centre(self) -> None:
        tl, _, br, _ = self.marker.pixel_corners
        self.assertEqual(self.marker.pixel_centre, (139, 139))

    def test_distance(self) -> None:
        self.assertEqual(self.marker.distance, 992)

    def test_orientation(self) -> None:
        rot_x, rot_y, rot_z = self.marker.orientation
        self.assertEqual(int(rot_x), -3)
        self.assertEqual(int(rot_y), 0)
        self.assertEqual(int(rot_z), 0)

    def test_cartesian_coordinates(self) -> None:
        x, y, z = self.marker.cartesian
        self.assertEqual(int(x), 49)
        self.assertEqual(int(y), 24)
        self.assertEqual(int(z), 991)

    def test_spherical_coordinates(self) -> None:
        rot_x, rot_y, dist = self.marker.spherical
        self.assertEqual(dist, self.marker.distance)
        self.assertEqual(rot_x, approx(0.025, abs=1e-3))
        self.assertEqual(rot_y, approx(0.05, abs=1e-3))

    def test_as_dict(self) -> None:
        marker_dict = self.marker.as_dict()
        self.assertIsInstance(marker_dict, dict)
        self.assertEqual(self.EXPECTED_DICT_KEYS, set(marker_dict.keys()))
        self.assertEqual(marker_dict["size"], self.MARKER_SIZE)
        self.assertEqual(marker_dict["id"], self.MARKER_ID)

    def test_as_dict_json(self) -> None:
        marker_dict = self.marker.as_dict()
        created_marker_dict = json.loads(json.dumps(self.marker.as_dict()))
        self.assertEqual(marker_dict, created_marker_dict)
        self.assertEqual(self.EXPECTED_DICT_KEYS, set(marker_dict.keys()))

    def test_as_dict_ujson(self) -> None:
        created_marker_dict = ujson.loads(ujson.dumps(self.marker))
        self.assertEqual(self.EXPECTED_DICT_KEYS, set(created_marker_dict.keys()))

    def test_many_as_dict_ujson(self) -> None:
        created_marker_dict = ujson.loads(ujson.dumps(self.markers))
        self.assertEqual(self.EXPECTED_DICT_KEYS, set(created_marker_dict[0].keys()))

    def test_dict_value_types(self) -> None:
        marker_dict = self.marker.as_dict()
        self.assertIsType(marker_dict["id"], int)
        self.assertIsType(marker_dict["size"], int)

        pixel_corners = marker_dict["pixel_corners"]
        self.assertIsType(pixel_corners, list)
        self.assertIsType(pixel_corners[0], list)
        self.assertIsType(pixel_corners[0][0], float)

        if "rvec" in marker_dict:
            self.assertIsType(marker_dict["rvec"], list)
            self.assertIsType(marker_dict["rvec"][0], float)

            self.assertIsType(marker_dict["tvec"], list)
            self.assertIsType(marker_dict["tvec"][0], float)

    def test_marker_types(self) -> None:
        self.assertIsType(self.marker.id, int)
        self.assertIsType(self.marker.size, int)
        self.assertIsType(self.marker.pixel_corners[0].x, float)
        self.assertIsType(self.marker.pixel_corners[0].y, float)
        self.assertIsType(self.marker.pixel_centre.x, float)
        self.assertIsType(self.marker.pixel_centre.y, float)

        if "rvec" in self.EXPECTED_DICT_KEYS:
            self.assertIsType(self.marker.distance, int)

            self.assertIsType(self.marker.spherical.rot_x, float)
            self.assertIsType(self.marker.spherical.rot_y, float)
            self.assertIsType(self.marker.spherical.dist, int)

            self.assertIsType(self.marker.cartesian.x, float)
            self.assertIsType(self.marker.cartesian.y, float)
            self.assertIsType(self.marker.cartesian.z, float)


class EagerMarkerTestCase(MarkerTestCase):
    def setUp(self) -> None:
        class MarkerCamera(BaseMarkerCamera):
            marker_type = MarkerType.DICT_6X6_50

        self.marker_camera = MarkerCamera(self.MARKER_ID, marker_size=self.MARKER_SIZE)
        self.markers = list(self.marker_camera.process_frame_eager())
        self.marker = self.markers[0]

    @patch("cv2.aruco.estimatePoseSingleMarkers")
    def test_doesnt_calculate_pose(self, pose_mock: Any) -> None:
        assert self.marker._tvec is not None
        assert self.marker._rvec is not None
        pose_mock.assert_not_called()

    def test_is_eager(self) -> None:
        self.assertIsInstance(self.marker, EagerMarker)

<<<<<<< HEAD
=======
class MarkerFromDictTestCase(EagerMarkerTestCase):
    def setUp(self) -> None:
        class MarkerCamera(BaseMarkerCamera):
            marker_type = MarkerType.DICT_6X6_50

        self.marker_camera = MarkerCamera(self.MARKER_ID, marker_size=self.MARKER_SIZE)
        self.markers = list(self.marker_camera.process_frame())
        self.marker = Marker.from_dict(self.markers[0].as_dict())
>>>>>>> 52618f26

class UncalibratedMarkerTestCase(MarkerTestCase):
    EXPECTED_DICT_KEYS = {"id", "size", "pixel_corners"}

    class TestCamera(BaseMarkerCamera):
        marker_type = MarkerType.DICT_6X6_50

        def get_calibrations(self) -> Optional[CalibrationParameters]:
            return None

    def setUp(self) -> None:
        self.marker_camera = self.TestCamera(
            self.MARKER_ID, marker_size=self.MARKER_SIZE,
        )
        self.markers = list(self.marker_camera.process_frame())
        self.marker = self.markers[0]

    def test_is_uncalibrated(self) -> None:
        self.assertIsInstance(self.marker, UncalibratedMarker)
        with self.assertRaises(MissingCalibrationsError):
            self.marker._get_pose_vectors()

    def __getattribute__(self, name: str) -> Any:
        attr = super().__getattribute__(name)
        if name in [
            "test_orientation",
            "test_distance",
            "test_cartesian_coordinates",
            "test_spherical_coordinates",
        ]:

            def test_raises(*args: Any, **kwargs: Any) -> None:
                with self.assertRaises(MissingCalibrationsError):
                    attr(*args, **kwargs)

            return test_raises
        return attr<|MERGE_RESOLUTION|>--- conflicted
+++ resolved
@@ -9,13 +9,8 @@
 from zoloto.calibration import CalibrationParameters
 from zoloto.cameras.marker import MarkerCamera as BaseMarkerCamera
 from zoloto.exceptions import MissingCalibrationsError
-<<<<<<< HEAD
 from zoloto.marker import BaseMarker, EagerMarker, UncalibratedMarker
-from zoloto.marker_dict import MarkerDict
-=======
-from zoloto.marker import Marker
 from zoloto.marker_type import MarkerType
->>>>>>> 52618f26
 
 
 class MarkerTestCase(TestCase):
@@ -45,7 +40,7 @@
         self.assertEqual(self.marker.id, self.MARKER_ID)
 
     def test_marker_dict(self) -> None:
-        self.assertEqual(self.marker.marker_dict, MarkerDict.DICT_6X6_50)
+        self.assertEqual(self.marker.marker_dict, MarkerType.DICT_6X6_50)
 
     def test_pixel_corners(self) -> None:
         self.assertEqual(len(self.marker.pixel_corners), 4)
@@ -160,17 +155,6 @@
     def test_is_eager(self) -> None:
         self.assertIsInstance(self.marker, EagerMarker)
 
-<<<<<<< HEAD
-=======
-class MarkerFromDictTestCase(EagerMarkerTestCase):
-    def setUp(self) -> None:
-        class MarkerCamera(BaseMarkerCamera):
-            marker_type = MarkerType.DICT_6X6_50
-
-        self.marker_camera = MarkerCamera(self.MARKER_ID, marker_size=self.MARKER_SIZE)
-        self.markers = list(self.marker_camera.process_frame())
-        self.marker = Marker.from_dict(self.markers[0].as_dict())
->>>>>>> 52618f26
 
 class UncalibratedMarkerTestCase(MarkerTestCase):
     EXPECTED_DICT_KEYS = {"id", "size", "pixel_corners"}
